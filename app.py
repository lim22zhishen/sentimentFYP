import streamlit as st
import os
import datetime
from transformers import pipeline
import pandas as pd
import plotly.express as px
import openai
from openai import OpenAI
import re
from pyannote.audio import Pipeline
<<<<<<< HEAD
import subprocess
import json
=======

HUGGINGFACE_TOKEN = st.secrets['token']
OPENAI_API_KEY = st.secrets["keys"]
openai.api_key = OPENAI_API_KEY

# Initialize the OpenAI client with the API key
client = OpenAI(api_key=OPENAI_API_KEY)

>>>>>>> 3b8691ee

HUGGINGFACE_TOKEN = st.secrets['token']
OPENAI_API_KEY = st.secrets["keys"]
openai.api_key = OPENAI_API_KEY

# Initialize the OpenAI client with the API key
client = OpenAI(api_key=OPENAI_API_KEY)

def extract_text_within_quotes(text):
    """Extracts and returns only the content inside double quotation marks."""
    matches = re.findall(r'"(.*?)"', text)  # Find all text inside double quotes
    return " ".join(matches) if matches else text  # Join if multiple matches, else return original text

<<<<<<< HEAD
def analyze_sentiment_openai(text):
    """
    Uses OpenAI API (GPT-4) to analyze sentiment for a full conversation.
    GPT will split and analyze sentences individually and return a JSON-formatted string.
    """
    try:
        response = client.chat.completions.create(
            model="gpt-4-turbo",
            messages=[
                {"role": "system", "content": "You are an AI assistant performing sentiment analysis. \
Analyze each sentence separately and return a valid JSON array. \
Each item must have 'sentence', 'sentiment' (POSITIVE, NEUTRAL, NEGATIVE), and 'confidence' (0.0 to 1.0)."},
                {"role": "user", "content": f"Text:\n{text}\n\nOutput only the JSON array, with no explanation or extra text."}
            ]
        )

        sentiment_results = response.choices[0].message.content.strip()

        # Try to parse the JSON
        try:
            results = json.loads(sentiment_results)
        except json.JSONDecodeError:
            st.error("Failed to parse JSON response. Here's the raw output:")
            st.code(sentiment_results)
            return []

        return results

    except Exception as e:
        st.error(f"Error in sentiment analysis: {e}")
        return []


def batch_analyze_sentiment_openai(text_list):
    results = []
    for text in text_list:
        try:
            response = client.chat.completions.create(
                model="gpt-4",
                messages=[
                    {"role": "system", "content": "You are an AI assistant performing sentiment analysis. \
                    Analyze the entire text as a whole and provide a single sentiment label \
                    (POSITIVE, NEUTRAL, or NEGATIVE) along with a confidence score (0 to 1)."},
                    {"role": "user", "content": f"Text:\n{text}\n\nProvide output as a JSON object with 'sentiment' and 'confidence' fields."}
                ]
            )
            sentiment_results = response.choices[0].message.content.strip()
            result = json.loads(sentiment_results)
            results.append(result)
        except json.JSONDecodeError as e:
            results.append({"sentiment": "NEUTRAL", "confidence": 0.0})
        except Exception as e:
            st.write(f"Error in sentiment analysis: {e}")
            results.append({"sentiment": "NEUTRAL", "confidence": 0.0})
    return results

def diarize_audio(diarization_pipeline, audio_file):
    """
    Perform speaker diarization with improved speaker label handling.
    """
    try:
        st.write("Starting diarization...")
        diarization_result = diarization_pipeline(audio_file)
        
        speaker_segments = []
        unique_speakers = set()
        
        for segment, _, speaker in diarization_result.itertracks(yield_label=True):
            # Store the exact speaker label from PyAnnote
            speaker_id = speaker  # Keep original ID (like "SPEAKER_00", "SPEAKER_01")
            unique_speakers.add(speaker_id)
            
            segment_info = {
                "start": round(segment.start, 2),
                "end": round(segment.end, 2),
                "speaker": speaker_id
            }
            speaker_segments.append(segment_info)
    
        st.success(f"Diarization complete. Found {len(unique_speakers)} unique speakers and {len(speaker_segments)} speech segments.")
        
        # Map speaker IDs to more user-friendly names (optional)
        speaker_map = {}
        for i, speaker in enumerate(sorted(unique_speakers)):
            speaker_map[speaker] = f"Speaker {i+1}"
        
        
        # Map the speaker IDs in the segments (optional)
        mapped_segments = []
        for segment in speaker_segments:
            mapped_segment = segment.copy()
            mapped_segment["original_speaker"] = segment["speaker"]
            mapped_segment["speaker"] = speaker_map.get(segment["speaker"], segment["speaker"])
            mapped_segments.append(mapped_segment)

        return mapped_segments
        
    except Exception as e:
        st.error(f"Speaker diarization failed: {str(e)}")
        return [{"start": 0.0, "end": 1000.0, "speaker": "Speaker 1"}]

def handle_multilanguage_audio(audio_file_path, target_language="english"):
    """
    Handle audio that may contain multiple languages:
    1. Transcribe using Whisper (which can handle multiple languages)
    2. Detect language segments if needed
    3. Translate each segment appropriately
    4. Return sentence-level timestamps instead of word timestamps
    """
    # Initial transcription using Whisper API
    with open(audio_file_path, "rb") as audio_file:
        response = client.audio.transcriptions.create(
            model="whisper-1",
            file=audio_file,
            response_format="verbose_json"
        )
    
    transcription = response.text
    primary_language = getattr(response, 'language', 'unknown')

    # Extract sentence-level (segment) timestamps
    sentence_timestamps = []
    if hasattr(response, 'segments') and response.segments:
        for segment in response.segments:
            sentence_timestamps.append({
                "text": segment.text,
                "start": segment.start,
                "end": segment.end
            })
    
    # Analyze for potential multiple languages
    try:
        language_analysis = client.chat.completions.create(
            model="gpt-3.5-turbo",
            messages=[
                {"role": "system", "content": "Analyze if this text contains multiple languages. If it does, identify which languages and approximately which parts are in which language."},
                {"role": "user", "content": transcription}
            ]
        )
        language_analysis_result = language_analysis.choices[0].message.content
        
        multiple_languages_detected = "multiple languages" in language_analysis_result.lower() or "different languages" in language_analysis_result.lower()
        
        if multiple_languages_detected:
            st.info(language_analysis_result)
    except Exception as e:
        st.warning(f"Language analysis failed: {e}")
        multiple_languages_detected = False
    
    # Translate if needed
    translated_text = None
    if primary_language != 'en':
        try:
            translation_response = client.chat.completions.create(
                model="gpt-4",
                messages=[
                    {"role": "system", "content": "Translate the following text to English. If there are multiple languages present, identify each language and translate all of it."},
                    {"role": "user", "content": transcription}
                ]
            )
            translated_text = translation_response.choices[0].message.content
        except Exception as e:
            st.warning(f"Translation failed: {e}")
    
    return {
        "transcription": transcription,
        "primary_language": primary_language,
        "multiple_languages_detected": multiple_languages_detected,
        "language_analysis": language_analysis_result if multiple_languages_detected else None,
        "translation": translated_text,
        "sentence_timestamps": sentence_timestamps  # Returns segment-level timestamps
    }

def assign_speakers_to_sentences(audio_results, speaker_segments):
    """Assigns speakers to sentences based on timestamps with improved alignment handling."""
    
    sentence_timestamps = audio_results.get("sentence_timestamps", [])
    primary_language = audio_results.get("primary_language", "unknown")
    result = []
    
    if not sentence_timestamps or not speaker_segments:
        return []

    for sentence_info in sentence_timestamps:
        sentence_start = sentence_info["start"]
        sentence_end = sentence_info["end"]
        assigned_speaker = "Unknown Speaker"

        best_overlap = 0  # Track the best overlap duration for speaker assignment

        for speaker_segment in speaker_segments:
            speaker_start = speaker_segment["start"]
            speaker_end = speaker_segment["end"]

            # Check if the sentence falls inside or overlaps with the speaker segment
            if sentence_start <= speaker_end and sentence_end >= speaker_start:
                # Calculate overlap duration
                overlap = min(sentence_end, speaker_end) - max(sentence_start, speaker_start)

                # Assign the speaker with the longest overlap
                if overlap > best_overlap:
                    best_overlap = overlap
                    assigned_speaker = speaker_segment["speaker"]

        translated_text = None

        # Translate if the primary language is not English
        if primary_language != "en":
            try:
                translation_response = client.chat.completions.create(
                    model="gpt-4",
                    messages=[
                        {"role": "system", "content": "Translate the following text to English."},
                        {"role": "user", "content": sentence_info["text"]}
                    ]
                )
                translated_text = translation_response.choices[0].message.content  
            except Exception as e:
                translated_text = None  # Fallback to None if translation fails
        
        # Append sentence with its assigned speaker and translation
        result.append({
            "text": sentence_info["text"],
            "translation": translated_text if translated_text else None,
            "start": sentence_start,
            "end": sentence_end,
            "speaker": assigned_speaker,
        })
    
    return result

def process_audio_file(uploaded_file):
    # Get file extension from the uploaded file
    file_extension = os.path.splitext(uploaded_file.name)[1].lower()
    
    # Create a temp file with the original extension
    temp_file_path = f"temp_audio{file_extension}"
    
    # Save the uploaded file
    with open(temp_file_path, "wb") as f:
        f.write(uploaded_file.read())
    
    # Convert to wav if needed for processing
    if file_extension not in ['.wav']:
        try:
            # Use ffmpeg to convert to wav format for processing
            wav_path = "temp_audio.wav"
            subprocess.run(['ffmpeg', '-i', temp_file_path, '-ar', '16000', '-ac', '1', wav_path], 
                           check=True, capture_output=True)
            os.remove(temp_file_path)  # Remove the original temp file
            temp_file_path = wav_path  # Update the path to the converted file
        except subprocess.CalledProcessError as e:
            raise Exception(f"Failed to convert audio: {e.stderr.decode()}")
    
    return temp_file_path
    
=======
def diarize_audio(diarization_pipeline, audio_file):
    """
    Perform speaker diarization using PyAnnote with improved handling of speaker labels.
    """
    try:
        diarization_result = diarization_pipeline(audio_file)
        speaker_segments = []
        speaker_mapping = {}  # Dictionary to store unique speaker labels
        speaker_index = 0  # Start indexing speakers
        
        for segment, _, speaker in diarization_result.itertracks(yield_label=True):
            if speaker not in speaker_mapping:
                speaker_mapping[speaker] = f"SPEAKER_{speaker_index}"
                speaker_index += 1  # Increment speaker count only for new speakers
            
            speaker_segments.append({
                "start": round(segment.start, 2),
                "end": round(segment.end, 2),
                "speaker": speaker_mapping[speaker]
            })
        
        if not speaker_segments:
            st.warning("No speakers detected. Check if the audio contains clear speech.")
        
        # After diarization, give option to rename speakers
        if speaker_segments:
            st.subheader("Speaker Identification")
            st.write("The following speakers were detected. You can rename them if needed:")
            
            new_mapping = {}
            for original_label in set(segment["speaker"] for segment in speaker_segments):
                default_name = original_label
                new_name = st.text_input(f"Rename {original_label}", value=default_name)
                new_mapping[original_label] = new_name
            
            # Update speaker names if the user modified them
            for segment in speaker_segments:
                segment["speaker"] = new_mapping.get(segment["speaker"], segment["speaker"])
        
        return speaker_segments

    except Exception as e:
        st.error(f"Speaker diarization failed: {str(e)}")
        return [{"start": 0.0, "end": 1000.0, "speaker": "SPEAKER_0"}]


def handle_multilanguage_audio(audio_file_path, target_language="english"):
    """
    Handle audio that may contain multiple languages:
    1. Transcribe using Whisper (which can handle multiple languages)
    2. Detect language segments if needed
    3. Translate each segment appropriately
    """
    # Initial transcription
    with open(audio_file_path, "rb") as audio_file:
        response = client.audio.transcriptions.create(
            model="whisper-1",
            file=audio_file,
            response_format="verbose_json"
        )
    
    transcription = response.text
    primary_language = getattr(response, 'language', 'unknown')
    
    # Extract word-level timestamps
    word_timestamps = []
    if hasattr(response, 'segments') and response.segments:
        for segment in response.segments:
            if hasattr(segment, 'words'):
                for word in segment.words:
                    word_timestamps.append({
                        "word": word.word,
                        "start": word.start,
                        "end": word.end
                    })
    
    # Analyze for potential multiple languages (can be enhanced with more sophisticated detection)
    try:
        # Use GPT to detect if there might be multiple languages
        language_analysis = client.chat.completions.create(
            model="gpt-3.5-turbo",
            messages=[
                {"role": "system", "content": "Analyze if this text contains multiple languages. If it does, identify which languages and approximately which parts are in which language."},
                {"role": "user", "content": transcription}
            ]
        )
        language_analysis_result = language_analysis.choices[0].message.content
        
        # Check if multiple languages were detected
        multiple_languages_detected = "multiple languages" in language_analysis_result.lower() or "different languages" in language_analysis_result.lower()
        
        if multiple_languages_detected:
            st.info(language_analysis_result)
    except Exception as e:
        st.warning(f"Language analysis failed: {e}")
        multiple_languages_detected = False
    
    # Translate if needed
    translated_text = None
    if primary_language != 'en':
        try:
            translation_prompt = "Translate the following text to English. If there are multiple languages present, identify each language and translate all of it."
            translation_response = client.chat.completions.create(
                model="gpt-4",  # Using a more powerful model for multilingual translation
                messages=[
                    {"role": "system", "content": translation_prompt},
                    {"role": "user", "content": transcription}
                ]
            )
            translated_text = translation_response.choices[0].message.content
        except Exception as e:
            st.warning(f"Translation failed: {e}")
    
    return {
        "transcription": transcription,
        "primary_language": primary_language,
        "multiple_languages_detected": multiple_languages_detected,
        "language_analysis": language_analysis_result if multiple_languages_detected else None,
        "translation": translated_text,
        "word_timestamps": word_timestamps
    }
    
# Function to split transcription into sentences
def split_into_sentences(transcription):
    # Use regex to split by punctuation, keeping sentence structure
    sentences = re.split(r'(?<!\w\.\w.)(?<![A-Z][a-z]\.)(?<=\.|\?)\s', transcription)
    return [sentence.strip() for sentence in sentences if sentence.strip()]

def align_sentences_with_diarization(sentences, word_timestamps, speaker_segments):
    """
    Align Whisper sentences with PyAnnote speaker diarization results.
    """
    aligned_sentences = []

    # Loop through sentences and estimate speaker
    for sentence in sentences:
        words = sentence.split()
        sentence_start = None
        sentence_end = None

        # Find the start and end timestamps for the current sentence
        # This is a simplification - in practice you might need more sophisticated alignment
        if word_timestamps:
            for word_data in word_timestamps:
                if word_data['word'].strip() in words[0].lower() and sentence_start is None:
                    sentence_start = word_data['start']
                if word_data['word'].strip() in words[-1].lower():
                    sentence_end = word_data['end']
                    break

        # Fallback in case timestamps are missing
        sentence_start = round(sentence_start or 0.0, 2)
        sentence_end = round(sentence_end or sentence_start + 5, 2)

        # Assign speaker based on diarization timestamps
        speaker = "Unknown"
        max_overlap = 0
        
        for segment in speaker_segments:
            # Find the segment with maximum overlap with the sentence
            segment_start, segment_end = segment['start'], segment['end']
            overlap_start = max(sentence_start, segment_start)
            overlap_end = min(sentence_end, segment_end)
            
            if overlap_end > overlap_start:  # If there's an overlap
                overlap_duration = overlap_end - overlap_start
                if overlap_duration > max_overlap:
                    max_overlap = overlap_duration
                    speaker = segment['speaker']

        aligned_sentences.append({
            "start": sentence_start,
            "end": sentence_end,
            "text": sentence,
            "speaker": speaker
        })

    return aligned_sentences

>>>>>>> 3b8691ee
# Highlight positive and negative sentiments
def style_table(row):
    if row["Sentiment"] == "POSITIVE":
        return ['background-color: #d4edda'] * len(row)
    elif row["Sentiment"] == "NEGATIVE":
        return ['background-color: #f8d7da'] * len(row)
    else:
        return [''] * len(row)
                
# Load PyAnnote diarization pipeline
@st.cache_resource
def load_diarization_pipeline():
    # Use your Hugging Face token here
    pipeline = Pipeline.from_pretrained("pyannote/speaker-diarization-3.1", use_auth_token=HUGGINGFACE_TOKEN)
    return pipeline
    
# Streamlit app
st.title("Sentiment Analysis App")

# Input section for text or audio file
input_type = st.radio("Select Input Type", ("Text", "Audio"), index=1)  # 0 = "Text", 1 = "Audio"


if input_type == "Text":
    st.write("Enter text:")
    conversation = st.text_area("Conversation", height=300, placeholder="Enter text here...")
elif input_type == "Audio":
    st.write("Upload an audio file :")
    uploaded_file = st.file_uploader("Upload Audio", type=["wav", "mp3", "ogg", "m4a", "flac"])

# Add a button to run the analysis
if st.button('Run Sentiment Analysis'):
    if input_type == "Text" and conversation:

        # Analyze sentiment using OpenAI API
        st.write("Performing Sentiment Analysis...")
        sentiment_results = analyze_sentiment_openai(conversation)

        base_time = datetime.datetime.now()
        
        # Create structured data
        results = []
        # Modify loop to assign timestamps based on message order
        for i, item in enumerate(sentiment_results):
            sentence = item["sentence"]
            sentiment = item["sentiment"]
            confidence = item["confidence"]
        
            # Extract speaker if available
            if ": " in sentence:
                speaker, content = sentence.split(": ", 1)
            else:
                speaker, content = "Unknown", sentence
        
            results.append({
                "Timestamp": (base_time + datetime.timedelta(seconds=i * 10)).strftime('%Y-%m-%d %H:%M:%S'),
                "Speaker": speaker,
                "Message": content,
                "Sentiment": sentiment,
                "Score": round(confidence, 2)
            })

        # Convert the results into a DataFrame
        df = pd.DataFrame(results)

        df["Score"] = df["Score"].apply(lambda x: f"{x:.2f}")
        
        styled_df = df.style.apply(style_table, axis=1)
        
        # Display the DataFrame
        st.write("Conversation with Sentiment Labels:")
        st.dataframe(styled_df)
        
        # Create a sentiment map for converting labels to numerical values
        sentiment_map = {"positive": 1, "neutral": 0, "negative": -1}
        # Apply mapping in a case-insensitive way
        df["Sentiment"] = df["Sentiment"].str.lower().map(sentiment_map)
        
        # Plot sentiment over time using Plotly
        fig = px.line(
            df, 
            x='Timestamp',  # Using 'Timestamp' instead of index
            y='Sentiment',  # Using our mapped values
            color='Speaker',  # Color by speaker instead of sentiment
            title="Sentiment Changes Over Time", 
            markers=True
        )
        
        # Customize the y-axis to show sentiment labels
        fig.update_layout(
            yaxis=dict(
                tickmode='array',
                tickvals=[-1, 0, 1],
                ticktext=['Negative', 'Neutral', 'Positive']
            )
        )
        
        fig.update_traces(marker=dict(size=10))
        st.plotly_chart(fig)
        
    elif input_type == "Audio" and uploaded_file:
<<<<<<< HEAD
        file_extension = os.path.splitext(uploaded_file.name)[1].lower()
        temp_file_path = process_audio_file(uploaded_file)

        # Display the audio with the appropriate format
        audio_format = "audio/wav"  # Default
        if file_extension in ['.mp3']:
            audio_format = "audio/mp3"
        elif file_extension in ['.ogg', '.oga']:
            audio_format = "audio/ogg"
        elif file_extension in ['.m4a']:
            audio_format = "audio/mp4"
        elif file_extension in ['.opp']:
            audio_format = "audio/opp" 
            
        st.audio(temp_file_path, format = audio_format)
        
        # Process audio with enhanced multilanguage capability
        st.write("Processing audio...")
        audio_results = handle_multilanguage_audio(temp_file_path)

        # Display language information
        st.write(f"Primary Language: **{audio_results['primary_language']}**")
        
        if audio_results['multiple_languages_detected']:
            st.write("### Multiple Languages Detected")
        
        # Display original transcription
        st.write("### Original Transcription:")
        st.text_area("Transcript", audio_results['transcription'], height=200)
        
        # Display translation if available
        if audio_results['translation']:
            st.write("### English Translation:")
            st.text_area("Translation", extract_text_within_quotes(audio_results['translation']), height=200)

        # Speaker Diarization with improved function
        st.write("Performing Speaker Diarization...")

        try:
            diarization_pipeline = load_diarization_pipeline()
            speaker_segments = diarize_audio(diarization_pipeline, temp_file_path)

            # Align sentences with speakers
            st.write("Aligning transcription with speaker labels...")
            sentences_with_speakers = assign_speakers_to_sentences(audio_results, speaker_segments)

            # Sentiment Analysis
            st.write("Performing Sentiment Analysis...")
            messages = [s["text"] for s in sentences_with_speakers]

            text_for_analysis = [
                s["translation"] if isinstance(s, dict) and "translation" in s
                else s["text"] if isinstance(s, dict) and "text" in s
                else s
                for s in sentences_with_speakers
            ]


            sentiments = batch_analyze_sentiment_openai(text_for_analysis)
            
            # When preparing the final results DataFrame
            results = []
            for i, sentiment in enumerate(sentiments):
                if i < len(sentences_with_speakers):  # Safety check
                    speaker = sentences_with_speakers[i]["speaker"]
                    
                    # Add debugging info right in the results
                    results.append({
                        "Speaker": speaker,
                        "Text": messages[i],
                        "Sentiment": sentiment["sentiment"],
                        "Score": round(sentiment["confidence"], 2),
                        "Start Time": sentences_with_speakers[i]["start"],
                        "End Time": sentences_with_speakers[i]["end"]
                    })
            
            # Let's also check the unique speakers in our results
            unique_result_speakers = set(r["Speaker"] for r in results)
            st.write(f"Unique speakers in final results: {', '.join(unique_result_speakers)}")
            
            df = pd.DataFrame(results)

            df["Score"] = df["Score"].apply(lambda x: f"{x:.2f}")
            df["Start Time"] = df["Start Time"].apply(lambda x: f"{x:.2f}")
            df["End Time"] = df["End Time"].apply(lambda x: f"{x:.2f}")
            df["Mid Time"] = df[["Start Time", "End Time"]].astype(float).mean(axis=1)

            
            styled_df = df.style.apply(style_table, axis=1)
            st.write("Final Analysis:")
            st.dataframe(styled_df)
            
            # For your visualization:
            sentiment_map = {"positive": 1, "neutral": 0, "negative": -1}
            df["SentimentValue"] = df["Sentiment"].str.lower().map(sentiment_map)
            
            fig = px.line(
                df,
                x="Mid Time",
                y="SentimentValue",
                color="Speaker",
                title="Sentiment Changes Over Time",
                labels={"Mid Time": "Time (s)", "SentimentValue": "Sentiment"},
                category_orders={"SentimentValue": [-1, 0, 1]}
            )

            
            # Add custom y-tick labels
            fig.update_layout(
                yaxis=dict(
                    tickmode='array',
                    tickvals=[-1, 0, 1],
                    ticktext=['Negative', 'Neutral', 'Positive']
                )
            )
=======
        temp_file_path = "temp_audio.wav"
        with open(temp_file_path, "wb") as f:
            f.write(uploaded_file.read())
        
        st.audio(temp_file_path, format="audio/wav")
        
        # Process audio with enhanced multilanguage capability
        st.write("Processing audio...")
        audio_results = handle_multilanguage_audio(temp_file_path)
        
        # Display language information
        st.write(f"Primary Language: **{audio_results['primary_language']}**")
        
        if audio_results['multiple_languages_detected']:
            st.write("### Multiple Languages Detected")
            st.write(audio_results['language_analysis'])
        
        # Display original transcription
        st.write("### Original Transcription:")
        st.text_area("Transcript", audio_results['transcription'], height=200)
        
        # Display translation if available
        if audio_results['translation']:
            st.write("### English Translation:")
            st.text_area("Translation", audio_results['translation'], height=200)
            # If the translation exists, use it if it's in English
            if audio_results['primary_language'] == "en":
                text_for_analysis = audio_results['translation']
            else:
                text_for_analysis = audio_results['transcription']
        else:
            text_for_analysis = audio_results['transcription']
        
        # Speaker Diarization with improved function
        st.write("Performing Speaker Diarization...")
        try:
            diarization_pipeline = load_diarization_pipeline()
            speaker_segments = diarize_audio(diarization_pipeline, temp_file_path)
            
            # Align sentences with speakers
            st.write("Aligning transcription with speaker labels...")
            sentences = split_into_sentences(text_for_analysis)
            sentences_with_speakers = align_sentences_with_diarization(sentences, audio_results['word_timestamps'], speaker_segments)
            
            # Sentiment Analysis
            st.write("Performing Sentiment Analysis...")
            messages = [s["text"] for s in sentences_with_speakers]
            sentiments = batch_analyze_sentiments(messages)
            
            # Create results DataFrame
            results = []
            for i, sentiment in enumerate(sentiments):
                speaker = sentences_with_speakers[i]["speaker"]
                results.append({
                    "Speaker": speaker,
                    "Text": messages[i],
                    "Sentiment": sentiment["label"],
                    "Score": round(sentiment["score"], 2)
                })
            
            df = pd.DataFrame(results)
            st.write("Final Analysis:")
            st.dataframe(df)
            
            # Sentiment visualization
            fig = px.line(df, x=df.index, y="Score", color="Speaker", title="Sentiment Score Over Time")
>>>>>>> 3b8691ee
            st.plotly_chart(fig)
            
        except Exception as e:
            st.error(f"An error occurred during audio processing: {str(e)}")
<<<<<<< HEAD
=======
            st.write("Attempting sentiment analysis on whole transcript without speaker diarization...")
            
            # Fallback: analyze whole transcript
            sentences = split_into_sentences(text_for_analysis)
            sentiments = batch_analyze_sentiments(sentences)
            
            results = []
            for i, sentence in enumerate(sentences):
                sentiment = sentiments[i]
                results.append({
                    "Text": sentence,
                    "Sentiment": sentiment["label"],
                    "Score": round(sentiment["score"], 2)
                })
            
            df = pd.DataFrame(results)
            st.write("Basic Sentiment Analysis (without speaker identification):")
            st.dataframe(df)
>>>>>>> 3b8691ee
    
        # Clean up
        os.remove(temp_file_path)<|MERGE_RESOLUTION|>--- conflicted
+++ resolved
@@ -8,19 +8,9 @@
 from openai import OpenAI
 import re
 from pyannote.audio import Pipeline
-<<<<<<< HEAD
 import subprocess
 import json
-=======
-
-HUGGINGFACE_TOKEN = st.secrets['token']
-OPENAI_API_KEY = st.secrets["keys"]
-openai.api_key = OPENAI_API_KEY
-
-# Initialize the OpenAI client with the API key
-client = OpenAI(api_key=OPENAI_API_KEY)
-
->>>>>>> 3b8691ee
+
 
 HUGGINGFACE_TOKEN = st.secrets['token']
 OPENAI_API_KEY = st.secrets["keys"]
@@ -34,7 +24,6 @@
     matches = re.findall(r'"(.*?)"', text)  # Find all text inside double quotes
     return " ".join(matches) if matches else text  # Join if multiple matches, else return original text
 
-<<<<<<< HEAD
 def analyze_sentiment_openai(text):
     """
     Uses OpenAI API (GPT-4) to analyze sentiment for a full conversation.
@@ -291,187 +280,6 @@
     
     return temp_file_path
     
-=======
-def diarize_audio(diarization_pipeline, audio_file):
-    """
-    Perform speaker diarization using PyAnnote with improved handling of speaker labels.
-    """
-    try:
-        diarization_result = diarization_pipeline(audio_file)
-        speaker_segments = []
-        speaker_mapping = {}  # Dictionary to store unique speaker labels
-        speaker_index = 0  # Start indexing speakers
-        
-        for segment, _, speaker in diarization_result.itertracks(yield_label=True):
-            if speaker not in speaker_mapping:
-                speaker_mapping[speaker] = f"SPEAKER_{speaker_index}"
-                speaker_index += 1  # Increment speaker count only for new speakers
-            
-            speaker_segments.append({
-                "start": round(segment.start, 2),
-                "end": round(segment.end, 2),
-                "speaker": speaker_mapping[speaker]
-            })
-        
-        if not speaker_segments:
-            st.warning("No speakers detected. Check if the audio contains clear speech.")
-        
-        # After diarization, give option to rename speakers
-        if speaker_segments:
-            st.subheader("Speaker Identification")
-            st.write("The following speakers were detected. You can rename them if needed:")
-            
-            new_mapping = {}
-            for original_label in set(segment["speaker"] for segment in speaker_segments):
-                default_name = original_label
-                new_name = st.text_input(f"Rename {original_label}", value=default_name)
-                new_mapping[original_label] = new_name
-            
-            # Update speaker names if the user modified them
-            for segment in speaker_segments:
-                segment["speaker"] = new_mapping.get(segment["speaker"], segment["speaker"])
-        
-        return speaker_segments
-
-    except Exception as e:
-        st.error(f"Speaker diarization failed: {str(e)}")
-        return [{"start": 0.0, "end": 1000.0, "speaker": "SPEAKER_0"}]
-
-
-def handle_multilanguage_audio(audio_file_path, target_language="english"):
-    """
-    Handle audio that may contain multiple languages:
-    1. Transcribe using Whisper (which can handle multiple languages)
-    2. Detect language segments if needed
-    3. Translate each segment appropriately
-    """
-    # Initial transcription
-    with open(audio_file_path, "rb") as audio_file:
-        response = client.audio.transcriptions.create(
-            model="whisper-1",
-            file=audio_file,
-            response_format="verbose_json"
-        )
-    
-    transcription = response.text
-    primary_language = getattr(response, 'language', 'unknown')
-    
-    # Extract word-level timestamps
-    word_timestamps = []
-    if hasattr(response, 'segments') and response.segments:
-        for segment in response.segments:
-            if hasattr(segment, 'words'):
-                for word in segment.words:
-                    word_timestamps.append({
-                        "word": word.word,
-                        "start": word.start,
-                        "end": word.end
-                    })
-    
-    # Analyze for potential multiple languages (can be enhanced with more sophisticated detection)
-    try:
-        # Use GPT to detect if there might be multiple languages
-        language_analysis = client.chat.completions.create(
-            model="gpt-3.5-turbo",
-            messages=[
-                {"role": "system", "content": "Analyze if this text contains multiple languages. If it does, identify which languages and approximately which parts are in which language."},
-                {"role": "user", "content": transcription}
-            ]
-        )
-        language_analysis_result = language_analysis.choices[0].message.content
-        
-        # Check if multiple languages were detected
-        multiple_languages_detected = "multiple languages" in language_analysis_result.lower() or "different languages" in language_analysis_result.lower()
-        
-        if multiple_languages_detected:
-            st.info(language_analysis_result)
-    except Exception as e:
-        st.warning(f"Language analysis failed: {e}")
-        multiple_languages_detected = False
-    
-    # Translate if needed
-    translated_text = None
-    if primary_language != 'en':
-        try:
-            translation_prompt = "Translate the following text to English. If there are multiple languages present, identify each language and translate all of it."
-            translation_response = client.chat.completions.create(
-                model="gpt-4",  # Using a more powerful model for multilingual translation
-                messages=[
-                    {"role": "system", "content": translation_prompt},
-                    {"role": "user", "content": transcription}
-                ]
-            )
-            translated_text = translation_response.choices[0].message.content
-        except Exception as e:
-            st.warning(f"Translation failed: {e}")
-    
-    return {
-        "transcription": transcription,
-        "primary_language": primary_language,
-        "multiple_languages_detected": multiple_languages_detected,
-        "language_analysis": language_analysis_result if multiple_languages_detected else None,
-        "translation": translated_text,
-        "word_timestamps": word_timestamps
-    }
-    
-# Function to split transcription into sentences
-def split_into_sentences(transcription):
-    # Use regex to split by punctuation, keeping sentence structure
-    sentences = re.split(r'(?<!\w\.\w.)(?<![A-Z][a-z]\.)(?<=\.|\?)\s', transcription)
-    return [sentence.strip() for sentence in sentences if sentence.strip()]
-
-def align_sentences_with_diarization(sentences, word_timestamps, speaker_segments):
-    """
-    Align Whisper sentences with PyAnnote speaker diarization results.
-    """
-    aligned_sentences = []
-
-    # Loop through sentences and estimate speaker
-    for sentence in sentences:
-        words = sentence.split()
-        sentence_start = None
-        sentence_end = None
-
-        # Find the start and end timestamps for the current sentence
-        # This is a simplification - in practice you might need more sophisticated alignment
-        if word_timestamps:
-            for word_data in word_timestamps:
-                if word_data['word'].strip() in words[0].lower() and sentence_start is None:
-                    sentence_start = word_data['start']
-                if word_data['word'].strip() in words[-1].lower():
-                    sentence_end = word_data['end']
-                    break
-
-        # Fallback in case timestamps are missing
-        sentence_start = round(sentence_start or 0.0, 2)
-        sentence_end = round(sentence_end or sentence_start + 5, 2)
-
-        # Assign speaker based on diarization timestamps
-        speaker = "Unknown"
-        max_overlap = 0
-        
-        for segment in speaker_segments:
-            # Find the segment with maximum overlap with the sentence
-            segment_start, segment_end = segment['start'], segment['end']
-            overlap_start = max(sentence_start, segment_start)
-            overlap_end = min(sentence_end, segment_end)
-            
-            if overlap_end > overlap_start:  # If there's an overlap
-                overlap_duration = overlap_end - overlap_start
-                if overlap_duration > max_overlap:
-                    max_overlap = overlap_duration
-                    speaker = segment['speaker']
-
-        aligned_sentences.append({
-            "start": sentence_start,
-            "end": sentence_end,
-            "text": sentence,
-            "speaker": speaker
-        })
-
-    return aligned_sentences
-
->>>>>>> 3b8691ee
 # Highlight positive and negative sentiments
 def style_table(row):
     if row["Sentiment"] == "POSITIVE":
@@ -573,7 +381,6 @@
         st.plotly_chart(fig)
         
     elif input_type == "Audio" and uploaded_file:
-<<<<<<< HEAD
         file_extension = os.path.splitext(uploaded_file.name)[1].lower()
         temp_file_path = process_audio_file(uploaded_file)
 
@@ -689,99 +496,11 @@
                     ticktext=['Negative', 'Neutral', 'Positive']
                 )
             )
-=======
-        temp_file_path = "temp_audio.wav"
-        with open(temp_file_path, "wb") as f:
-            f.write(uploaded_file.read())
-        
-        st.audio(temp_file_path, format="audio/wav")
-        
-        # Process audio with enhanced multilanguage capability
-        st.write("Processing audio...")
-        audio_results = handle_multilanguage_audio(temp_file_path)
-        
-        # Display language information
-        st.write(f"Primary Language: **{audio_results['primary_language']}**")
-        
-        if audio_results['multiple_languages_detected']:
-            st.write("### Multiple Languages Detected")
-            st.write(audio_results['language_analysis'])
-        
-        # Display original transcription
-        st.write("### Original Transcription:")
-        st.text_area("Transcript", audio_results['transcription'], height=200)
-        
-        # Display translation if available
-        if audio_results['translation']:
-            st.write("### English Translation:")
-            st.text_area("Translation", audio_results['translation'], height=200)
-            # If the translation exists, use it if it's in English
-            if audio_results['primary_language'] == "en":
-                text_for_analysis = audio_results['translation']
-            else:
-                text_for_analysis = audio_results['transcription']
-        else:
-            text_for_analysis = audio_results['transcription']
-        
-        # Speaker Diarization with improved function
-        st.write("Performing Speaker Diarization...")
-        try:
-            diarization_pipeline = load_diarization_pipeline()
-            speaker_segments = diarize_audio(diarization_pipeline, temp_file_path)
-            
-            # Align sentences with speakers
-            st.write("Aligning transcription with speaker labels...")
-            sentences = split_into_sentences(text_for_analysis)
-            sentences_with_speakers = align_sentences_with_diarization(sentences, audio_results['word_timestamps'], speaker_segments)
-            
-            # Sentiment Analysis
-            st.write("Performing Sentiment Analysis...")
-            messages = [s["text"] for s in sentences_with_speakers]
-            sentiments = batch_analyze_sentiments(messages)
-            
-            # Create results DataFrame
-            results = []
-            for i, sentiment in enumerate(sentiments):
-                speaker = sentences_with_speakers[i]["speaker"]
-                results.append({
-                    "Speaker": speaker,
-                    "Text": messages[i],
-                    "Sentiment": sentiment["label"],
-                    "Score": round(sentiment["score"], 2)
-                })
-            
-            df = pd.DataFrame(results)
-            st.write("Final Analysis:")
-            st.dataframe(df)
-            
-            # Sentiment visualization
-            fig = px.line(df, x=df.index, y="Score", color="Speaker", title="Sentiment Score Over Time")
->>>>>>> 3b8691ee
+
             st.plotly_chart(fig)
             
         except Exception as e:
             st.error(f"An error occurred during audio processing: {str(e)}")
-<<<<<<< HEAD
-=======
-            st.write("Attempting sentiment analysis on whole transcript without speaker diarization...")
-            
-            # Fallback: analyze whole transcript
-            sentences = split_into_sentences(text_for_analysis)
-            sentiments = batch_analyze_sentiments(sentences)
-            
-            results = []
-            for i, sentence in enumerate(sentences):
-                sentiment = sentiments[i]
-                results.append({
-                    "Text": sentence,
-                    "Sentiment": sentiment["label"],
-                    "Score": round(sentiment["score"], 2)
-                })
-            
-            df = pd.DataFrame(results)
-            st.write("Basic Sentiment Analysis (without speaker identification):")
-            st.dataframe(df)
->>>>>>> 3b8691ee
     
         # Clean up
         os.remove(temp_file_path)